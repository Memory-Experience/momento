--- conflicted
+++ resolved
@@ -8,14 +8,9 @@
     "format": "prettier --ignore-unknown --write . && uvx ruff format",
     "format:check": "prettier --ignore-unknown --check . && uvx ruff format --check",
     "lint": "pnpm run -r lint && uvx ruff check",
-<<<<<<< HEAD
-    "test": "pnpm -F api test && pnpm -F evaluation test",
-    "test:ci": "pnpm -F api test:ci && pnpm -F evaluation test:ci",
-=======
     "lint:fix": "pnpm run -r lint --fix && uvx ruff check --fix",
     "test": "pnpm -F api test",
     "test:ci": "pnpm -F api test:ci",
->>>>>>> 3d1e3174
     "prepare": "husky"
   },
   "keywords": [],
